--- conflicted
+++ resolved
@@ -1,8 +1,4 @@
-<<<<<<< HEAD
-(defproject clj-time "0.2.1-SNAPSHOT"
-=======
-(defproject clj-time "0.3.0"
->>>>>>> 94c3af70
+(defproject clj-time "0.4.0-SNAPSHOT"
   :description "A date and time library for Clojure, wrapping Joda Time."
   :dependencies [[org.clojure/clojure "1.2.0"]
                  [org.clojure/clojure-contrib "1.2.0"]
